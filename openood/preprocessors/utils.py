--- conflicted
+++ resolved
@@ -1,37 +1,27 @@
-from openood.preprocessors.pixmix_preprocessor import PixMixPreprocessor
 from openood.utils import Config
 
 from .base_preprocessor import BasePreprocessor
 from .cutpaste_preprocessor import CutPastePreprocessor
 from .draem_preprocessor import DRAEMPreprocessor
+from .patch_gts_preprocessor import PatchGTStandardPreProcessor
+from .patch_preprocessor import PatchStandardPreProcessor
+from .pixmix_preprocessor import PixMixPreprocessor
 from .test_preprocessor import TestStandardPreProcessor
-from .pixmix_preprocessor import PixMixPreprocessor
-from .patch_preprocessor import PatchStandardPreProcessor
-from .patch_gts_preprocessor import PatchGTStandardPreProcessor
 
 
-<<<<<<< HEAD
-def get_preprocessor(config: Config):
-    preprocessors = {
+def get_preprocessor(split, config: Config):
+    train_preprocessors = {
         'base': BasePreprocessor,
         'draem': DRAEMPreprocessor,
+        'cutpaste': CutPastePreprocessor,
+        'pixmix': PixMixPreprocessor,
     }
-=======
-def get_preprocessor(split, config: Config):
-  train_preprocessors = {
-    'base': BasePreprocessor,
-    'DRAEM': DRAEMPreprocessor,
-    'cutpaste': CutPastePreprocessor,
-    'pixmix': PixMixPreprocessor, 
-  }
-  if split == "train":
-    return train_preprocessors[config.preprocessor.name](config)    # need to pass in config.preprocessor
-  elif split == 'patch' or split == 'patchTest' or split == 'patchTestGood':
-    return PatchStandardPreProcessor(config)
-  elif split == 'patchGT':
-    return  PatchGTStandardPreProcessor(config)
-  else:    # for test and val
-    return TestStandardPreProcessor(split, config)
-
->>>>>>> 357d1bdd
-
+    if split == 'train':
+        return train_preprocessors[config.preprocessor.name](
+            config)  # need to pass in config.preprocessor
+    elif split == 'patch' or split == 'patchTest' or split == 'patchTestGood':
+        return PatchStandardPreProcessor(config)
+    elif split == 'patchGT':
+        return PatchGTStandardPreProcessor(config)
+    else:  # for test and val
+        return TestStandardPreProcessor(split, config)