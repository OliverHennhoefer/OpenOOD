import torch
import torch.backends.cudnn as cudnn
<<<<<<< HEAD
import numpy as np
=======
import torch.nn as nn
>>>>>>> 6d4a68d4

from .conf_widernet import Conf_WideResNet
from .densenet import DenseNet3
from .draem_networks import DiscriminativeSubNetwork, ReconstructiveSubNetwork
from .dsvdd_net import build_network, get_Autoencoder
from .godinnet import GodinNet
from .lenet import LeNet
from .opengan import Discriminator, Generator
from .reactnet import ReactNet
from .resnet18_32x32 import ResNet18_32x32
from .resnet18_224x224 import ResNet18_224x224
from .resnet50 import ResNet50
from .vggnet import Vgg16, make_arch
from .wrn import WideResNet
from .bit import KNOWN_MODELS


def get_network(network_config):

    num_classes = network_config.num_classes

    if network_config.name == 'resnet18_32x32':
        net = ResNet18_32x32(num_classes=num_classes)

    elif network_config.name == 'resnet18_224x224':
        net = ResNet18_224x224(num_classes=num_classes)

    elif network_config.name == 'resnet50':
        net = ResNet50(num_classes=num_classes)

    elif network_config.name == 'lenet':
        net = LeNet(num_classes=num_classes, num_channel=3)

    elif network_config.name == 'wrn':
        net = WideResNet(depth=28,
                         widen_factor=10,
                         dropRate=0.0,
                         num_classes=num_classes)

    elif network_config.name == 'densenet':
        net = DenseNet3(depth=100,
                        growth_rate=12,
                        reduction=0.5,
                        bottleneck=True,
                        dropRate=0.0,
                        num_classes=num_classes)

    elif network_config.name == 'godinnet':
        backbone = get_network(network_config.backbone)
        net = GodinNet(backbone=backbone,
                       feature_size=backbone.feature_size,
                       num_classes=num_classes,
                       similarity_measure=network_config.similarity_measure)

    elif network_config.name == 'reactnet':
        backbone = get_network(network_config.backbone)
        net = ReactNet(backbone)

    elif network_config.name == 'DRAEM':
        model = ReconstructiveSubNetwork(in_channels=3, out_channels=3)
        model_seg = DiscriminativeSubNetwork(in_channels=6, out_channels=2)

        net = {'generative': model, 'discriminative': model_seg}

    elif network_config.name == 'openGan':
        feature_net = get_network(network_config.feat_extract_network)

        netG = Generator(in_channels=network_config.nz,
                         feature_size=network_config.ngf,
                         out_channels=network_config.nc)
        netD = Discriminator(in_channels=network_config.nc,
                             feature_size=network_config.ndf)

        net = {'netG': netG, 'netD': netD, 'netF': feature_net}

    elif network_config.name == 'arpl_gan':
        from .arpl_net import resnet34ABN, Generator, Discriminator, Generator32, Discriminator32
        from .arpl_layer import ARPLayer
        feature_net = resnet34ABN(num_classes=num_classes, num_bns=2)
        dim_centers = feature_net.fc.weight.shape[1]
        feature_net.fc = nn.Identity()

        criterion = ARPLayer(feat_dim=dim_centers,
                             num_classes=num_classes,
                             weight_pl=network_config.weight_pl,
                             temp=network_config.temp)

        assert network_config.image_size == 32 or network_config.image_size == 64, 'ARPL-GAN only supports 32x32 or 64x64 images!'

        if network_config.image_size == 64:
            netG = Generator(1, network_config.nz, network_config.ngf,
                             network_config.nc)  # ngpu, nz, ngf, nc
            netD = Discriminator(1, network_config.nc,
                                 network_config.ndf)  # ngpu, nc, ndf
        else:
            netG = Generator32(1, network_config.nz, network_config.ngf,
                               network_config.nc)  # ngpu, nz, ngf, nc
            netD = Discriminator32(1, network_config.nc,
                                   network_config.ndf)  # ngpu, nc, ndf

        net = {
            'netF': feature_net,
            'criterion': criterion,
            'netG': netG,
            'netD': netD
        }

    elif network_config.name == 'arpl_net':
        from .arpl_layer import ARPLayer
        feature_net = get_network(network_config.feat_extract_network)
        try:
            dim_centers = feature_net.fc.weight.shape[1]
            feature_net.fc = nn.Identity()
        except:
            dim_centers = feature_net.classifier[0].weight.shape[1]
            feature_net.classifier = nn.Identity()

        criterion = ARPLayer(feat_dim=dim_centers,
                             num_classes=num_classes,
                             weight_pl=network_config.weight_pl,
                             temp=network_config.temp)

        net = {'netF': feature_net, 'criterion': criterion}

    elif network_config.name == 'vgg and model':
        vgg = Vgg16(network_config['trainedsource'])
        model = make_arch(network_config['equal_network_size'],
                          network_config['use_bias'], True)
        net = {'vgg': vgg, 'model': model}

<<<<<<< HEAD
    elif network_config.name == 'bit':
        net = KNOWN_MODELS[network_config.model]()
=======
    elif network_config.name == 'conf_wideresnet':
        net = Conf_WideResNet(depth=16,
                              num_classes=num_classes,
                              widen_factor=8)
    elif network_config.name == 'dcae':
        net = get_Autoencoder(network_config.type)

    elif network_config.name == 'dsvdd':
        net = build_network(network_config.type)
>>>>>>> 6d4a68d4

    else:
        raise Exception('Unexpected Network Architecture!')

    if network_config.pretrained:
        if type(net) is dict:
            for subnet, checkpoint in zip(net.values(),
                                          network_config.checkpoint):
                if checkpoint is not None:
                    if checkpoint != 'none':
                        subnet.load_state_dict(torch.load(checkpoint),
                                               strict=False)
        elif network_config.name == 'bit':
            net.load_from(np.load(network_config.checkpoint))
        else:
            try:
                net.load_state_dict(torch.load(network_config.checkpoint),
                                    strict=False)
            except RuntimeError:
                # sometimes fc should not be loaded
                loaded_pth = torch.load(network_config.checkpoint)
                loaded_pth.pop('fc.weight')
                loaded_pth.pop('fc.bias')
                net.load_state_dict(loaded_pth, strict=False)
        print('Model Loading {} Completed!'.format(network_config.name))

    if network_config.num_gpus > 1:
        if type(net) is dict:
            for key, subnet in zip(net.keys(), net.values()):
                net[key] = torch.nn.DataParallel(
                    subnet, device_ids=list(range(network_config.num_gpus)))
        else:
            net = torch.nn.DataParallel(net,
                                        device_ids=list(
                                            range(network_config.num_gpus)))

    if network_config.num_gpus > 0:
        if type(net) is dict:
            for subnet in net.values():
                subnet.cuda()
        else:
            net.cuda()
        torch.cuda.manual_seed(1)

    cudnn.benchmark = True
    return net<|MERGE_RESOLUTION|>--- conflicted
+++ resolved
@@ -1,10 +1,7 @@
 import torch
 import torch.backends.cudnn as cudnn
-<<<<<<< HEAD
+import torch.nn as nn
 import numpy as np
-=======
-import torch.nn as nn
->>>>>>> 6d4a68d4
 
 from .conf_widernet import Conf_WideResNet
 from .densenet import DenseNet3
@@ -135,10 +132,8 @@
                           network_config['use_bias'], True)
         net = {'vgg': vgg, 'model': model}
 
-<<<<<<< HEAD
     elif network_config.name == 'bit':
         net = KNOWN_MODELS[network_config.model]()
-=======
     elif network_config.name == 'conf_wideresnet':
         net = Conf_WideResNet(depth=16,
                               num_classes=num_classes,
@@ -148,7 +143,6 @@
 
     elif network_config.name == 'dsvdd':
         net = build_network(network_config.type)
->>>>>>> 6d4a68d4
 
     else:
         raise Exception('Unexpected Network Architecture!')
