--- conflicted
+++ resolved
@@ -55,27 +55,15 @@
                                                          0].cpu().numpy()
                 feature_id_val.append(feature)
             feature_id_val = np.concatenate(feature_id_val, axis=0)
-<<<<<<< HEAD
-=======
-            with open('feature_id_val.pkl', 'wb') as f:
-                pickle.dump(feature_id_val, f)
->>>>>>> 62e32185
 
         self.score_id = self.gradnorm(feature_id_val, self.w, self.b)
 
     @torch.no_grad()
     def postprocess(self, net: nn.Module, data: Any):
-<<<<<<< HEAD
         feature_ood = net.forward(data, return_feature = True)[..., 0, 0].cpu()
         with torch.enable_grad():
             score_ood = self.gradnorm(feature_ood.numpy(), self.w, self.b)
         with torch.no_grad():
             logit_ood = feature_ood @ self.w.T + self.b
             _, pred = torch.max(logit_ood, dim=1)
-=======
-        feature_ood = net.forward(data, return_feature=True)[..., 0, 0].cpu()
-        score_ood = self.gradnorm(feature_ood, self.w, self.b)
-        logit_ood = feature_ood @ self.w.T + self.b
-        _, pred = torch.max(logit_ood, dim=1)
->>>>>>> 62e32185
         return pred, torch.from_numpy(score_ood)