--- conflicted
+++ resolved
@@ -5,13 +5,10 @@
 from .gmm_postprocessor import GMMPostprocessor
 from .mds_postprocessor import MDSPostprocessor
 from .odin_postprocessor import ODINPostprocessor
-<<<<<<< HEAD
 from .patchcore_postprocessor import PatchcorePostprocessor
 from .openmax_poseprocessor import OpenMax
-=======
 from .react_postprocessor import ReactPostprocessor
 
->>>>>>> aea7e8df
 
 def get_postprocessor(config: Config):
     postprocessors = {
@@ -20,12 +17,9 @@
         'odin': ODINPostprocessor,
         'mds': MDSPostprocessor,
         'gmm': GMMPostprocessor,
-<<<<<<< HEAD
         'Patchcore': PatchcorePostprocessor,
         'OpenMax': OpenMax,
-=======
         'react': ReactPostprocessor,
->>>>>>> aea7e8df
     }
 
     return postprocessors[config.postprocessor.name](config)