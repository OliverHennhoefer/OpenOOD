--- conflicted
+++ resolved
@@ -6,22 +6,13 @@
 from .gmm_postprocessor import GMMPostprocessor
 from .godin_postprocessor import GodinPostprocessor
 from .gradnorm_postprocessor import GradNormPostprocessor
-<<<<<<< HEAD
 from .gram_postprocessor import GRAMPostprocessor
 from .mds_postprocessor import MDSPostprocessor
 from .odin_postprocessor import ODINPostprocessor
+from .openmax_postprocessor import OpenMax
+from .patchcore_postprocessor import PatchcorePostprocessor
 from .react_postprocessor import ReactPostprocessor
 from .vim_postprocessor import VIMPostprocessor
-=======
-from .mds_postprocessor import MDSPostprocessor
-from .odin_postprocessor import ODINPostprocessor
-from .patchcore_postprocessor import PatchcorePostprocessor
-from .openmax_postprocessor import OpenMax
-from .react_postprocessor import ReactPostprocessor
-from .vim_postprocessor import VIMPostprocessor
-from openood.postprocessors.gradnorm_postprocessor import GradNormPostprocessor
-
->>>>>>> f57c1cf5
 
 
 def get_postprocessor(config: Config):
@@ -31,20 +22,14 @@
         'odin': ODINPostprocessor,
         'mds': MDSPostprocessor,
         'gmm': GMMPostprocessor,
-<<<<<<< HEAD
-=======
         'patchcore': PatchcorePostprocessor,
         'openmax': OpenMax,
->>>>>>> f57c1cf5
         'react': ReactPostprocessor,
         'vim': VIMPostprocessor,
         'gradnorm': GradNormPostprocessor,
         'godin': GodinPostprocessor,
-<<<<<<< HEAD
         'gram': GRAMPostprocessor,
         'cutpaste': CutPastePostprocessor,
-=======
->>>>>>> f57c1cf5
     }
 
     return postprocessors[config.postprocessor.name](config)