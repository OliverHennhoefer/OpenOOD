from torch.utils.data import DataLoader

from openood.utils import Config

from .arpl_gan_trainer import ARPLGANTrainer
from .arpl_trainer import ARPLTrainer
from .base_trainer import BaseTrainer
<<<<<<< HEAD
from .csi_trainer import CsiTrainer
=======
from .conf_esti_trainer import Conf_Esti_Trainer
from .cutpaste_trainer import CutPasteTrainer
>>>>>>> 357d1bdd
from .draem_trainer import DRAEMTrainer
from .dsvdd_trainer import AETrainer, DSVDDTrainer
from .godin_trainer import GodinTrainer
from .kdad_trainer import KdadTrainer
from .mixup_trainer import MixupTrainer
from .opengan_trainer import OpenGanTrainer
from .openmax_trainer import OpenMaxTrainer
from .sae_trainer import SAETrainer
from .cutmix_trainer import CutMixTrainer   


def get_trainer(
    net,
    train_loader: DataLoader,
    config: Config,
):
    trainers = {
        'base': BaseTrainer,
        'mixup': MixupTrainer,
        'sae': SAETrainer,
<<<<<<< HEAD
        'draem': DRAEMTrainer,
        'opengan': OpenGanTrainer,
        'kdad': KdadTrainer,
        'godin': GodinTrainer,
        'csi': CsiTrainer,
=======
        'DRAEM': DRAEMTrainer,
        'OpenMax': OpenMaxTrainer,
        'kdad': KdadTrainer,
        'conf_esti': Conf_Esti_Trainer,
        'dcae': AETrainer,
        'dsvdd': DSVDDTrainer,
        'openGan': OpenGanTrainer,
        'kdad': KdadTrainer,
        'godin': GodinTrainer,
        'arpl': ARPLTrainer,
        'arpl_gan': ARPLGANTrainer,
        'cutpaste': CutPasteTrainer,
        'cutmix': CutMixTrainer,
>>>>>>> 357d1bdd
    }
    return trainers[config.trainer.name](net, train_loader, config)<|MERGE_RESOLUTION|>--- conflicted
+++ resolved
@@ -5,12 +5,10 @@
 from .arpl_gan_trainer import ARPLGANTrainer
 from .arpl_trainer import ARPLTrainer
 from .base_trainer import BaseTrainer
-<<<<<<< HEAD
+from .conf_esti_trainer import Conf_Esti_Trainer
 from .csi_trainer import CsiTrainer
-=======
-from .conf_esti_trainer import Conf_Esti_Trainer
+from .cutmix_trainer import CutMixTrainer
 from .cutpaste_trainer import CutPasteTrainer
->>>>>>> 357d1bdd
 from .draem_trainer import DRAEMTrainer
 from .dsvdd_trainer import AETrainer, DSVDDTrainer
 from .godin_trainer import GodinTrainer
@@ -19,7 +17,6 @@
 from .opengan_trainer import OpenGanTrainer
 from .openmax_trainer import OpenMaxTrainer
 from .sae_trainer import SAETrainer
-from .cutmix_trainer import CutMixTrainer   
 
 
 def get_trainer(
@@ -31,26 +28,18 @@
         'base': BaseTrainer,
         'mixup': MixupTrainer,
         'sae': SAETrainer,
-<<<<<<< HEAD
         'draem': DRAEMTrainer,
         'opengan': OpenGanTrainer,
-        'kdad': KdadTrainer,
         'godin': GodinTrainer,
         'csi': CsiTrainer,
-=======
-        'DRAEM': DRAEMTrainer,
         'OpenMax': OpenMaxTrainer,
-        'kdad': KdadTrainer,
         'conf_esti': Conf_Esti_Trainer,
         'dcae': AETrainer,
         'dsvdd': DSVDDTrainer,
-        'openGan': OpenGanTrainer,
         'kdad': KdadTrainer,
-        'godin': GodinTrainer,
         'arpl': ARPLTrainer,
         'arpl_gan': ARPLGANTrainer,
         'cutpaste': CutPasteTrainer,
         'cutmix': CutMixTrainer,
->>>>>>> 357d1bdd
     }
     return trainers[config.trainer.name](net, train_loader, config)